package types

import (
	"strings"

	"github.com/projectdiscovery/goflags"
)

type Options struct {
	// URLs contains a list of URLs for crawling
	URLs goflags.StringSlice
	// Scope contains a list of regexes for in-scope URLS
	Scope goflags.StringSlice
	// OutOfScope contains a list of regexes for out-scope URLS
	OutOfScope goflags.StringSlice
	// NoScope disables host based default scope
	NoScope bool
	// DisplayOutScope displays out of scope items in results
	DisplayOutScope bool
	// ExtensionsMatch contains extensions to match explicitly
	ExtensionsMatch goflags.StringSlice
	// ExtensionFilter contains additional items for filter list
	ExtensionFilter goflags.StringSlice
	// MaxDepth is the maximum depth to crawl
	MaxDepth int
	// BodyReadSize is the maximum size of response body to read
	BodyReadSize int
	// Timeout is the time to wait for request in seconds
	Timeout int
	// CrawlDuration is the duration in seconds to crawl target from
	CrawlDuration int
	// Delay is the delay between each crawl requests in seconds
	Delay int
	// RateLimit is the maximum number of requests to send per second
	RateLimit int
	// Retries is the number of retries to do for request
	Retries int
	// RateLimitMinute is the maximum number of requests to send per minute
	RateLimitMinute int
	// Concurrency is the number of concurrent crawling goroutines
	Concurrency int
	// Parallelism is the number of urls processing goroutines
	Parallelism int
	// FormConfig is the path to the form configuration file
	FormConfig string
	// Proxy is the URL for the proxy server
	Proxy string
	// Strategy is the crawling strategy. depth-first or breadth-first
	Strategy string
	// FieldScope is the scope field for default DNS scope
	FieldScope string
	// OutputFile is the file to write output to
	OutputFile string
	// KnownFiles enables crawling of knows files like robots.txt, sitemap.xml, etc
	KnownFiles string
	// Fields is the fields to format in output
	Fields string
	// StoreFields is the fields to store in separate per-host files
	StoreFields string
	// NoColors disables coloring of response output
	NoColors bool
	// JSON enables writing output in JSON format
	JSON bool
	// Silent shows only output
	Silent bool
	// Verbose specifies showing verbose output
	Verbose bool
	// Version enables showing of crawler version
	Version bool
	// ScrapeJSResponses enables scraping of relative endpoints from javascript
	ScrapeJSResponses bool
	// CustomHeaders is a list of custom headers to add to request
	CustomHeaders goflags.StringSlice
	// Headless enables headless scraping
	Headless bool
	// AutomaticFormFill enables optional automatic form filling and submission
	AutomaticFormFill bool
	// UseInstalledChrome skips chrome install and use local instance
	UseInstalledChrome bool
	// ShowBrowser specifies whether the show the browser in headless mode
	ShowBrowser bool
<<<<<<< HEAD
	// OutputGraph dot filename (TODO: only support one URL for now)
	OutputGraph string
=======
	// HeadlessOptionalArguments specifies optional arguments to pass to Chrome
	HeadlessOptionalArguments goflags.StringSlice
	// HeadlessNoSandbox specifies if chrome should be start in --no-sandbox mode
	HeadlessNoSandbox bool
>>>>>>> f8d71680
}

func (options *Options) ParseCustomHeaders() map[string]string {
	customHeaders := make(map[string]string)
	for _, v := range options.CustomHeaders {
		if headerParts := strings.SplitN(v, ":", 2); len(headerParts) >= 2 {
			customHeaders[strings.Trim(headerParts[0], " ")] = strings.Trim(headerParts[1], " ")
		}
	}
	return customHeaders
}

func (options *Options) ParseHeadlessOptionalArguments() map[string]string {
	optionalArguments := make(map[string]string)
	for _, v := range options.HeadlessOptionalArguments {
		if argParts := strings.SplitN(v, "=", 2); len(argParts) >= 2 {
			key := strings.TrimSpace(argParts[0])
			value := strings.TrimSpace(argParts[1])
			if key != "" && value != "" {
				optionalArguments[key] = value
			}
		}
	}
	return optionalArguments
}<|MERGE_RESOLUTION|>--- conflicted
+++ resolved
@@ -79,15 +79,12 @@
 	UseInstalledChrome bool
 	// ShowBrowser specifies whether the show the browser in headless mode
 	ShowBrowser bool
-<<<<<<< HEAD
-	// OutputGraph dot filename (TODO: only support one URL for now)
-	OutputGraph string
-=======
 	// HeadlessOptionalArguments specifies optional arguments to pass to Chrome
 	HeadlessOptionalArguments goflags.StringSlice
 	// HeadlessNoSandbox specifies if chrome should be start in --no-sandbox mode
 	HeadlessNoSandbox bool
->>>>>>> f8d71680
+	// OutputGraph dot filename (TODO: only support one URL for now)
+	OutputGraph string
 }
 
 func (options *Options) ParseCustomHeaders() map[string]string {
